--- conflicted
+++ resolved
@@ -2,19 +2,12 @@
 resolver = "2"
 members = [
   "bin/ev-reth",
-<<<<<<< HEAD
     "crates/common",
     "crates/evolve",
     "crates/node",
     "crates/tests",
     "crates/ev-precompiles",
-=======
-  "crates/common",
-  "crates/node",
-  "crates/evolve",
-  "crates/ev-revm",
-  "crates/tests",
->>>>>>> f176ff1c
+    "crates/ev-revm",
 ]
 
 [workspace.package]
@@ -99,10 +92,7 @@
   "signers",
   "reqwest-rustls-tls",
 ], default-features = false }
-<<<<<<< HEAD
 # Alloy family versions aligned to 1.0.30 compatibility
-=======
->>>>>>> f176ff1c
 alloy-evm = { version = "0.20.1", default-features = false }
 alloy-eips = { version = "1.0.30", default-features = false }
 alloy-network = { version = "1.0.30", default-features = false }
