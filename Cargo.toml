[workspace]
members = [
  "bin/lumen",
  "crates/common",
  "crates/node",
  "crates/rollkit",
  "crates/tests",
]
resolver = "2"

[workspace.package]
authors = ["Rollkit Contributors"]
edition = "2021"
homepage = "https://github.com/rollkit/lumen"
license = "MIT OR Apache-2.0"
repository = "https://github.com/rollkit/lumen"
rust-version = "1.82"
version = "0.1.0"

[workspace.dependencies]
# Reth dependencies - Using the latest stable versions
<<<<<<< HEAD
reth-basic-payload-builder = {git = "https://github.com/paradigmxyz/reth.git", version = "1.5.0"}
reth-chain-state = {git = "https://github.com/paradigmxyz/reth.git", version = "1.5.0"}
reth-chainspec = {git = "https://github.com/paradigmxyz/reth.git", version = "1.5.0"}
reth-cli = {git = "https://github.com/paradigmxyz/reth.git", version = "1.5.0"}
reth-cli-util = {git = "https://github.com/paradigmxyz/reth.git", version = "1.5.0"}
reth-engine-local = {git = "https://github.com/paradigmxyz/reth.git", version = "1.5.0"}
reth-engine-primitives = {git = "https://github.com/paradigmxyz/reth.git", version = "1.5.0"}
reth-errors = {git = "https://github.com/paradigmxyz/reth.git", version = "1.5.0"}
reth-ethereum = {git = "https://github.com/paradigmxyz/reth.git", version = "1.5.0"}
reth-ethereum-cli = {git = "https://github.com/paradigmxyz/reth.git", version = "1.5.0"}
reth-ethereum-payload-builder = {git = "https://github.com/paradigmxyz/reth.git", version = "1.5.0"}
reth-ethereum-primitives = {git = "https://github.com/paradigmxyz/reth.git", version = "1.5.0"}
reth-evm = {git = "https://github.com/paradigmxyz/reth.git", version = "1.5.0"}
reth-evm-ethereum = {git = "https://github.com/paradigmxyz/reth.git", version = "1.5.0"}
reth-execution-types = {git = "https://github.com/paradigmxyz/reth.git", version = "1.5.0"}
reth-metrics = {git = "https://github.com/paradigmxyz/reth.git", version = "1.5.0"}
reth-network = {git = "https://github.com/paradigmxyz/reth.git", version = "1.5.0"}
reth-network-types = {git = "https://github.com/paradigmxyz/reth.git", version = "1.5.0"}
reth-node-api = {git = "https://github.com/paradigmxyz/reth.git", version = "1.5.0"}
reth-node-builder = {git = "https://github.com/paradigmxyz/reth.git", version = "1.5.0"}
reth-node-core = {git = "https://github.com/paradigmxyz/reth.git", version = "1.5.0"}
reth-node-types = {git = "https://github.com/paradigmxyz/reth.git", version = "1.5.0"}
reth-optimism-chainspec = {git = "https://github.com/paradigmxyz/reth.git", version = "1.5.0"}
reth-optimism-cli = {git = "https://github.com/paradigmxyz/reth.git", version = "1.5.0"}
reth-optimism-forks = {git = "https://github.com/paradigmxyz/reth.git", version = "1.5.0"}
reth-optimism-node = {git = "https://github.com/paradigmxyz/reth.git", version = "1.5.0"}
reth-optimism-payload-builder = {git = "https://github.com/paradigmxyz/reth.git", version = "1.5.0"}
reth-optimism-primitives = {git = "https://github.com/paradigmxyz/reth.git", version = "1.5.0"}
reth-optimism-rpc = {git = "https://github.com/paradigmxyz/reth.git", version = "1.5.0"}
reth-payload-builder = {git = "https://github.com/paradigmxyz/reth.git", version = "1.5.0"}
reth-payload-builder-primitives = {git = "https://github.com/paradigmxyz/reth.git", version = "1.5.0"}
reth-payload-primitives = {git = "https://github.com/paradigmxyz/reth.git", version = "1.5.0"}
reth-primitives = {git = "https://github.com/paradigmxyz/reth.git", version = "1.5.0"}
reth-primitives-traits = {git = "https://github.com/paradigmxyz/reth.git", version = "1.5.0"}
reth-provider = {git = "https://github.com/paradigmxyz/reth.git", version = "1.5.0"}
reth-revm = {git = "https://github.com/paradigmxyz/reth.git", version = "1.5.0"}
reth-rpc = {git = "https://github.com/paradigmxyz/reth.git", version = "1.5.0"}
reth-rpc-api = {git = "https://github.com/paradigmxyz/reth.git", version = "1.5.0"}
reth-rpc-builder = {git = "https://github.com/paradigmxyz/reth.git", version = "1.5.0"}
reth-rpc-engine-api = {git = "https://github.com/paradigmxyz/reth.git", version = "1.5.0"}
reth-rpc-eth-api = {git = "https://github.com/paradigmxyz/reth.git", version = "1.5.0"}
reth-rpc-eth-types = {git = "https://github.com/paradigmxyz/reth.git", version = "1.5.0"}
reth-storage-api = {git = "https://github.com/paradigmxyz/reth.git", version = "1.5.0"}
reth-tracing = {git = "https://github.com/paradigmxyz/reth.git", version = "1.5.0"}
reth-transaction-pool = {git = "https://github.com/paradigmxyz/reth.git", version = "1.5.0"}
reth-trie-common = {git = "https://github.com/paradigmxyz/reth.git", version = "1.5.0"}
reth-trie-db = {git = "https://github.com/paradigmxyz/reth.git", version = "1.5.0"}
reth_ethereum_primitives = {git = "https://github.com/paradigmxyz/reth.git", version = "1.5.0"}
=======
reth-chainspec = { git = "https://github.com/paradigmxyz/reth.git", version = "1.5.0" }
reth-cli = { git = "https://github.com/paradigmxyz/reth.git", version = "1.5.0" }
reth-cli-util = { git = "https://github.com/paradigmxyz/reth.git", version = "1.5.0" }
reth-rpc-eth-api = { git = "https://github.com/paradigmxyz/reth.git", version = "1.5.0" }
reth-node-api = { git = "https://github.com/paradigmxyz/reth.git", version = "1.5.0" }
reth-node-builder = { git = "https://github.com/paradigmxyz/reth.git", version = "1.5.0" }
reth-errors = { git = "https://github.com/paradigmxyz/reth.git", version = "1.5.0" }
reth-optimism-node = { git = "https://github.com/paradigmxyz/reth.git", version = "1.5.0" }
reth-optimism-cli = { git = "https://github.com/paradigmxyz/reth.git", version = "1.5.0" }
reth-optimism-rpc = { git = "https://github.com/paradigmxyz/reth.git", version = "1.5.0" }
reth-optimism-forks = { git = "https://github.com/paradigmxyz/reth.git", version = "1.5.0" }
reth-optimism-chainspec = { git = "https://github.com/paradigmxyz/reth.git", version = "1.5.0" }
reth-optimism-payload-builder = { git = "https://github.com/paradigmxyz/reth.git", version = "1.5.0" }
reth-optimism-primitives = { git = "https://github.com/paradigmxyz/reth.git", version = "1.5.0" }
reth-trie-db = { git = "https://github.com/paradigmxyz/reth.git", version = "1.5.0" }
reth-trie-common = { git = "https://github.com/paradigmxyz/reth.git", version = "1.5.0" }
reth-rpc-eth-types = { git = "https://github.com/paradigmxyz/reth.git", version = "1.5.0" }
reth-primitives-traits = { git = "https://github.com/paradigmxyz/reth.git", version = "1.5.0" }
reth-provider = { git = "https://github.com/paradigmxyz/reth.git", version = "1.5.0" }
reth-storage-api = { git = "https://github.com/paradigmxyz/reth.git", version = "1.5.0" }
reth-tracing = { git = "https://github.com/paradigmxyz/reth.git", version = "1.5.0" }
reth-transaction-pool = { git = "https://github.com/paradigmxyz/reth.git", version = "1.5.0" }
reth-network = { git = "https://github.com/paradigmxyz/reth.git", version = "1.5.0" }
reth-network-types = { git = "https://github.com/paradigmxyz/reth.git", version = "1.5.0" }
reth-chain-state = { git = "https://github.com/paradigmxyz/reth.git", version = "1.5.0" }
reth-ethereum = { git = "https://github.com/paradigmxyz/reth.git", version = "1.5.0" }
reth-ethereum-cli = { git = "https://github.com/paradigmxyz/reth.git", version = "1.5.0" }
reth-basic-payload-builder = { git = "https://github.com/paradigmxyz/reth.git", version = "1.5.0" }
reth-engine-local = { git = "https://github.com/paradigmxyz/reth.git", version = "1.5.0" }
reth-engine-primitives = { git = "https://github.com/paradigmxyz/reth.git", version = "1.5.0" }
reth-ethereum-payload-builder = { git = "https://github.com/paradigmxyz/reth.git", version = "1.5.0" }
reth-ethereum-primitives = { git = "https://github.com/paradigmxyz/reth.git", version = "1.5.0" }
reth-evm = { git = "https://github.com/paradigmxyz/reth.git", version = "1.5.0" }
reth-evm-ethereum = { git = "https://github.com/paradigmxyz/reth.git", version = "1.5.0" }
reth-execution-types = { git = "https://github.com/paradigmxyz/reth.git", version = "1.5.0" }
reth-node-core = { git = "https://github.com/paradigmxyz/reth.git", version = "1.5.0" }
reth-node-types = { git = "https://github.com/paradigmxyz/reth.git", version = "1.5.0" }
reth-payload-builder = { git = "https://github.com/paradigmxyz/reth.git", version = "1.5.0" }
reth-payload-builder-primitives = { git = "https://github.com/paradigmxyz/reth.git", version = "1.5.0" }
reth-payload-primitives = { git = "https://github.com/paradigmxyz/reth.git", version = "1.5.0" }
reth-primitives = { git = "https://github.com/paradigmxyz/reth.git", version = "1.5.0" }
reth-revm = { git = "https://github.com/paradigmxyz/reth.git", version = "1.5.0" }
reth-rpc-api = { git = "https://github.com/paradigmxyz/reth.git", version = "1.5.0" }
reth-rpc-builder = { git = "https://github.com/paradigmxyz/reth.git", version = "1.5.0" }
reth-rpc-engine-api = { git = "https://github.com/paradigmxyz/reth.git", version = "1.5.0" }
reth_ethereum_primitives = { git = "https://github.com/paradigmxyz/reth.git", version = "1.5.0" }
>>>>>>> f96a0877

# Additional reth dependencies
reth-tasks = {git = "https://github.com/paradigmxyz/reth.git", version = "1.5.0"}

# Test dependencies
<<<<<<< HEAD
reth-consensus = {git = "https://github.com/paradigmxyz/reth.git", version = "1.5.0", default-features = false}
reth-db = {git = "https://github.com/paradigmxyz/reth.git", version = "1.5.0", default-features = false}
reth-testing-utils = {git = "https://github.com/paradigmxyz/reth.git", version = "1.5.0", default-features = false}

# Alloy dependencies
alloy = {version = "1.0.9", features = [
  "contract",
  "providers",
  "provider-http",
  "signers",
  "reqwest-rustls-tls",
], default-features = false}
alloy-consensus = {version = "1.2.0", default-features = false}
alloy-eips = {version = "1.0.9", default-features = false}
alloy-genesis = {version = "1.0.9", default-features = false}
alloy-json-rpc = {version = "1.0.9", default-features = false}
alloy-network = {version = "1.0.9", default-features = false}
alloy-primitives = {version = "1.1.0", default-features = false}
alloy-provider = {version = "1.0.9", default-features = false}
alloy-rlp = {version = "0.3", default-features = false}
alloy-rpc-client = {version = "1.0.9", default-features = false}
alloy-rpc-types = {version = "1.0.9", default-features = false}
alloy-rpc-types-engine = {version = "1.0.9", default-features = false}
alloy-rpc-types-eth = {version = "1.0.9", default-features = false}
alloy-signer-local = {version = "1.0.9", features = ["mnemonic"]}
=======
reth-consensus = { git = "https://github.com/paradigmxyz/reth.git", version = "1.5.0", default-features = false }
reth-testing-utils = { git = "https://github.com/paradigmxyz/reth.git", version = "1.5.0", default-features = false }
reth-db = { git = "https://github.com/paradigmxyz/reth.git", version = "1.5.0", default-features = false }
reth-tasks = { git = "https://github.com/paradigmxyz/reth.git", version = "1.5.0", default-features = false }

# Alloy dependencies
alloy = { version = "1.0.17", features = [
    "contract",
    "providers",
    "provider-http",
    "signers",
    "reqwest-rustls-tls",
], default-features = false }
alloy-eips = { version = "1.0.17", default-features = false }
alloy-network = { version = "1.0.17", default-features = false }
alloy-provider = { version = "1.0.17", default-features = false }
alloy-rpc-client = { version = "1.0.17", default-features = false }
alloy-rpc-types = { version = "1.0.17", default-features = false }
alloy-json-rpc = { version = "1.0.17", default-features = false }
alloy-rpc-types-eth = { version = "1.0.17", default-features = false }
alloy-rpc-types-engine = { version = "1.0.17", default-features = false }
alloy-signer-local = { version = "1.0.17", features = ["mnemonic"] }
alloy-primitives = { version = "1.2.0", default-features = false }
alloy-consensus = { version = "1.0.17", default-features = false }
alloy-rlp = { version = "0.3", default-features = false }
alloy-genesis = { version = "1.0.17", default-features = false }
>>>>>>> f96a0877

# Core dependencies
async-trait = "0.1"
clap = {version = "4.5", features = ["derive", "env"]}
eyre = "0.6"
futures = "0.3"
serde = {version = "1.0", features = ["derive"]}
serde_json = "1.0"
thiserror = "2.0"
tokio = {version = "1.38", features = ["full"]}
tracing = "0.1"

# Additional dependencies
chrono = {version = "0.4", features = ["serde"]}
hex = "0.4"
rand = "0.8"
reqwest = {version = "0.11", features = ["json"]}
tempfile = "3.10"

[workspace.lints]
rust.missing_debug_implementations = "warn"
rust.missing_docs = "warn"
rust.rust_2018_idioms = {level = "deny", priority = -1}
rust.unnameable-types = "warn"
rust.unreachable_pub = "warn"
rust.unused_must_use = "deny"
rustdoc.all = "warn"

[workspace.lints.clippy]
# These are some of clippy's nursery (i.e., experimental) lints that we like.
# By default, nursery lints are allowed. Some of the lints below have made good
# suggestions which we fixed. The others didn't have any findings, so we can
# assume they don't have that many false positives. Let's enable them to
# prevent future problems.
borrow_as_ptr = "warn"
branches_sharing_code = "warn"
clear_with_drain = "warn"
cloned_instead_of_copied = "warn"
collection_is_never_read = "warn"
derive_partial_eq_without_eq = "warn"
doc_markdown = "warn"
empty_line_after_doc_comments = "warn"
empty_line_after_outer_attr = "warn"
enum_glob_use = "warn"
equatable_if_let = "warn"
explicit_into_iter_loop = "warn"
explicit_iter_loop = "warn"
flat_map_option = "warn"
from_iter_instead_of_collect = "warn"
if_not_else = "warn"
implicit_clone = "warn"
imprecise_flops = "warn"
iter_on_empty_collections = "warn"
iter_on_single_items = "warn"
iter_with_drain = "warn"
iter_without_into_iter = "warn"
large_stack_frames = "warn"
manual_assert = "warn"
manual_clamp = "warn"
manual_is_variant_and = "warn"
manual_string_new = "warn"
match_same_arms = "warn"
missing_const_for_fn = "warn"
mutex_integer = "warn"
naive_bytecount = "warn"
needless_bitwise_bool = "warn"
needless_continue = "warn"
needless_for_each = "warn"
needless_pass_by_ref_mut = "warn"
nonstandard_macro_braces = "warn"
option_as_ref_cloned = "warn"
or_fun_call = "warn"
path_buf_push_overwrite = "warn"
read_zero_byte_vec = "warn"
redundant_clone = "warn"
redundant_else = "warn"
single_char_pattern = "warn"
string_lit_as_bytes = "warn"
string_lit_chars_any = "warn"
suboptimal_flops = "warn"
suspicious_operation_groupings = "warn"
trailing_empty_array = "warn"
trait_duplication_in_bounds = "warn"
transmute_undefined_repr = "warn"
trivial_regex = "warn"
tuple_array_conversions = "warn"
type_repetition_in_bounds = "warn"
uninhabited_references = "warn"
unnecessary_self_imports = "warn"
unnecessary_struct_initialization = "warn"
unnested_or_patterns = "warn"
unused_peekable = "warn"
unused_rounding = "warn"
use_self = "warn"
useless_let_if_seq = "warn"
while_float = "warn"
zero_sized_map_values = "warn"

# These are nursery lints which have findings. Allow them for now. Some are not
# quite mature enough for use in our codebase and some we don't really want.
# Explicitly listing should make it easier to fix in the future.
as_ptr_cast_mut = "allow"
cognitive_complexity = "allow"
debug_assert_with_mut_call = "allow"
fallible_impl_from = "allow"
future_not_send = "allow"
needless_collect = "allow"
non_send_fields_in_send_ty = "allow"
redundant_pub_crate = "allow"
significant_drop_in_scrutinee = "allow"
significant_drop_tightening = "allow"
too_long_first_doc_paragraph = "allow"

[profile.release]
codegen-units = 1
lto = "thin"
opt-level = 3
strip = "debuginfo"

# Memory-optimized release profile
[profile.docker]
codegen-units = 1
incremental = false
inherits = "release"
lto = false
opt-level = 2<|MERGE_RESOLUTION|>--- conflicted
+++ resolved
@@ -19,7 +19,6 @@
 
 [workspace.dependencies]
 # Reth dependencies - Using the latest stable versions
-<<<<<<< HEAD
 reth-basic-payload-builder = {git = "https://github.com/paradigmxyz/reth.git", version = "1.5.0"}
 reth-chain-state = {git = "https://github.com/paradigmxyz/reth.git", version = "1.5.0"}
 reth-chainspec = {git = "https://github.com/paradigmxyz/reth.git", version = "1.5.0"}
@@ -68,113 +67,38 @@
 reth-trie-common = {git = "https://github.com/paradigmxyz/reth.git", version = "1.5.0"}
 reth-trie-db = {git = "https://github.com/paradigmxyz/reth.git", version = "1.5.0"}
 reth_ethereum_primitives = {git = "https://github.com/paradigmxyz/reth.git", version = "1.5.0"}
-=======
-reth-chainspec = { git = "https://github.com/paradigmxyz/reth.git", version = "1.5.0" }
-reth-cli = { git = "https://github.com/paradigmxyz/reth.git", version = "1.5.0" }
-reth-cli-util = { git = "https://github.com/paradigmxyz/reth.git", version = "1.5.0" }
-reth-rpc-eth-api = { git = "https://github.com/paradigmxyz/reth.git", version = "1.5.0" }
-reth-node-api = { git = "https://github.com/paradigmxyz/reth.git", version = "1.5.0" }
-reth-node-builder = { git = "https://github.com/paradigmxyz/reth.git", version = "1.5.0" }
-reth-errors = { git = "https://github.com/paradigmxyz/reth.git", version = "1.5.0" }
-reth-optimism-node = { git = "https://github.com/paradigmxyz/reth.git", version = "1.5.0" }
-reth-optimism-cli = { git = "https://github.com/paradigmxyz/reth.git", version = "1.5.0" }
-reth-optimism-rpc = { git = "https://github.com/paradigmxyz/reth.git", version = "1.5.0" }
-reth-optimism-forks = { git = "https://github.com/paradigmxyz/reth.git", version = "1.5.0" }
-reth-optimism-chainspec = { git = "https://github.com/paradigmxyz/reth.git", version = "1.5.0" }
-reth-optimism-payload-builder = { git = "https://github.com/paradigmxyz/reth.git", version = "1.5.0" }
-reth-optimism-primitives = { git = "https://github.com/paradigmxyz/reth.git", version = "1.5.0" }
-reth-trie-db = { git = "https://github.com/paradigmxyz/reth.git", version = "1.5.0" }
-reth-trie-common = { git = "https://github.com/paradigmxyz/reth.git", version = "1.5.0" }
-reth-rpc-eth-types = { git = "https://github.com/paradigmxyz/reth.git", version = "1.5.0" }
-reth-primitives-traits = { git = "https://github.com/paradigmxyz/reth.git", version = "1.5.0" }
-reth-provider = { git = "https://github.com/paradigmxyz/reth.git", version = "1.5.0" }
-reth-storage-api = { git = "https://github.com/paradigmxyz/reth.git", version = "1.5.0" }
-reth-tracing = { git = "https://github.com/paradigmxyz/reth.git", version = "1.5.0" }
-reth-transaction-pool = { git = "https://github.com/paradigmxyz/reth.git", version = "1.5.0" }
-reth-network = { git = "https://github.com/paradigmxyz/reth.git", version = "1.5.0" }
-reth-network-types = { git = "https://github.com/paradigmxyz/reth.git", version = "1.5.0" }
-reth-chain-state = { git = "https://github.com/paradigmxyz/reth.git", version = "1.5.0" }
-reth-ethereum = { git = "https://github.com/paradigmxyz/reth.git", version = "1.5.0" }
-reth-ethereum-cli = { git = "https://github.com/paradigmxyz/reth.git", version = "1.5.0" }
-reth-basic-payload-builder = { git = "https://github.com/paradigmxyz/reth.git", version = "1.5.0" }
-reth-engine-local = { git = "https://github.com/paradigmxyz/reth.git", version = "1.5.0" }
-reth-engine-primitives = { git = "https://github.com/paradigmxyz/reth.git", version = "1.5.0" }
-reth-ethereum-payload-builder = { git = "https://github.com/paradigmxyz/reth.git", version = "1.5.0" }
-reth-ethereum-primitives = { git = "https://github.com/paradigmxyz/reth.git", version = "1.5.0" }
-reth-evm = { git = "https://github.com/paradigmxyz/reth.git", version = "1.5.0" }
-reth-evm-ethereum = { git = "https://github.com/paradigmxyz/reth.git", version = "1.5.0" }
-reth-execution-types = { git = "https://github.com/paradigmxyz/reth.git", version = "1.5.0" }
-reth-node-core = { git = "https://github.com/paradigmxyz/reth.git", version = "1.5.0" }
-reth-node-types = { git = "https://github.com/paradigmxyz/reth.git", version = "1.5.0" }
-reth-payload-builder = { git = "https://github.com/paradigmxyz/reth.git", version = "1.5.0" }
-reth-payload-builder-primitives = { git = "https://github.com/paradigmxyz/reth.git", version = "1.5.0" }
-reth-payload-primitives = { git = "https://github.com/paradigmxyz/reth.git", version = "1.5.0" }
-reth-primitives = { git = "https://github.com/paradigmxyz/reth.git", version = "1.5.0" }
-reth-revm = { git = "https://github.com/paradigmxyz/reth.git", version = "1.5.0" }
-reth-rpc-api = { git = "https://github.com/paradigmxyz/reth.git", version = "1.5.0" }
-reth-rpc-builder = { git = "https://github.com/paradigmxyz/reth.git", version = "1.5.0" }
-reth-rpc-engine-api = { git = "https://github.com/paradigmxyz/reth.git", version = "1.5.0" }
-reth_ethereum_primitives = { git = "https://github.com/paradigmxyz/reth.git", version = "1.5.0" }
->>>>>>> f96a0877
 
 # Additional reth dependencies
 reth-tasks = {git = "https://github.com/paradigmxyz/reth.git", version = "1.5.0"}
 
 # Test dependencies
-<<<<<<< HEAD
 reth-consensus = {git = "https://github.com/paradigmxyz/reth.git", version = "1.5.0", default-features = false}
 reth-db = {git = "https://github.com/paradigmxyz/reth.git", version = "1.5.0", default-features = false}
 reth-testing-utils = {git = "https://github.com/paradigmxyz/reth.git", version = "1.5.0", default-features = false}
 
 # Alloy dependencies
-alloy = {version = "1.0.9", features = [
+alloy = {version = "1.0.17", features = [
   "contract",
   "providers",
   "provider-http",
   "signers",
   "reqwest-rustls-tls",
 ], default-features = false}
-alloy-consensus = {version = "1.2.0", default-features = false}
-alloy-eips = {version = "1.0.9", default-features = false}
-alloy-genesis = {version = "1.0.9", default-features = false}
-alloy-json-rpc = {version = "1.0.9", default-features = false}
-alloy-network = {version = "1.0.9", default-features = false}
-alloy-primitives = {version = "1.1.0", default-features = false}
-alloy-provider = {version = "1.0.9", default-features = false}
+alloy-consensus = {version = "1.0.17", default-features = false}
+alloy-dyn-abi = {version = "1.0.17", default-features = false}
+alloy-eips = {version = "1.0.17", default-features = false}
+alloy-genesis = {version = "1.0.17", default-features = false}
+alloy-json-rpc = {version = "1.0.17", default-features = false}
+alloy-network = {version = "1.0.17", default-features = false}
+alloy-primitives = {version = "1.2.0", default-features = false}
+alloy-provider = {version = "1.0.17", default-features = false}
 alloy-rlp = {version = "0.3", default-features = false}
-alloy-rpc-client = {version = "1.0.9", default-features = false}
-alloy-rpc-types = {version = "1.0.9", default-features = false}
-alloy-rpc-types-engine = {version = "1.0.9", default-features = false}
-alloy-rpc-types-eth = {version = "1.0.9", default-features = false}
-alloy-signer-local = {version = "1.0.9", features = ["mnemonic"]}
-=======
-reth-consensus = { git = "https://github.com/paradigmxyz/reth.git", version = "1.5.0", default-features = false }
-reth-testing-utils = { git = "https://github.com/paradigmxyz/reth.git", version = "1.5.0", default-features = false }
-reth-db = { git = "https://github.com/paradigmxyz/reth.git", version = "1.5.0", default-features = false }
-reth-tasks = { git = "https://github.com/paradigmxyz/reth.git", version = "1.5.0", default-features = false }
-
-# Alloy dependencies
-alloy = { version = "1.0.17", features = [
-    "contract",
-    "providers",
-    "provider-http",
-    "signers",
-    "reqwest-rustls-tls",
-], default-features = false }
-alloy-eips = { version = "1.0.17", default-features = false }
-alloy-network = { version = "1.0.17", default-features = false }
-alloy-provider = { version = "1.0.17", default-features = false }
-alloy-rpc-client = { version = "1.0.17", default-features = false }
-alloy-rpc-types = { version = "1.0.17", default-features = false }
-alloy-json-rpc = { version = "1.0.17", default-features = false }
-alloy-rpc-types-eth = { version = "1.0.17", default-features = false }
-alloy-rpc-types-engine = { version = "1.0.17", default-features = false }
-alloy-signer-local = { version = "1.0.17", features = ["mnemonic"] }
-alloy-primitives = { version = "1.2.0", default-features = false }
-alloy-consensus = { version = "1.0.17", default-features = false }
-alloy-rlp = { version = "0.3", default-features = false }
-alloy-genesis = { version = "1.0.17", default-features = false }
->>>>>>> f96a0877
+alloy-rpc-client = {version = "1.0.17", default-features = false}
+alloy-rpc-types = {version = "1.0.17", default-features = false}
+alloy-rpc-types-engine = {version = "1.0.17", default-features = false}
+alloy-rpc-types-eth = {version = "1.0.17", default-features = false}
+alloy-serde = {version = "1.0.17", default-features = false}
+alloy-signer-local = {version = "1.0.17", features = ["mnemonic"]}
 
 # Core dependencies
 async-trait = "0.1"
