--- conflicted
+++ resolved
@@ -12,11 +12,8 @@
 # Evolve dependencies
 ev-common = { path = "../common" }
 evolve-ev-reth = { path = "../evolve" }
-<<<<<<< HEAD
-=======
 ev-revm = { path = "../ev-revm" }
 
->>>>>>> f176ff1c
 # Reth dependencies
 reth-node-builder.workspace = true
 reth-chainspec.workspace = true
